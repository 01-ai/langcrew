--- conflicted
+++ resolved
@@ -27,11 +27,23 @@
 
 <CardGrid>
 
-<<<<<<< HEAD
 <Card title="🎯 企业就绪" icon="star">
 内置 HITL（人机协作）审批流程、审计跟踪和安全防护栏，满足生产环境的严格要求。
 </Card>
-=======
+
+<Card title="⚡ 开发友好" icon="rocket">
+CrewAI 兼容的装饰器语法，支持现有项目无缝迁移，大幅降低学习成本。
+</Card>
+
+<Card title="📊 全栈可视化" icon="laptop">
+完整的 Agent-UI 协议，提供实时执行监控和专业 React 组件库。
+</Card>
+
+<Card title="🔧 生产优化" icon="setting">
+基于 LangGraph 的坚实基础，提供企业级性能、可扩展性和可靠性保障。
+</Card>
+
+
 <CardGrid stagger>
  <Card title="超越传统灵活范式">
   **革命性智能体协作**：提供简单且高度可配置的开发体验，内置强大机制如人机协作、动态工作流编排和事件驱动流程，实现前所未有的智能体协调能力。
@@ -46,25 +58,6 @@
   **无缝生命周期管理**：集成免费 SaaS 服务，覆盖系统构建、深度观测、沙箱环境和部署资源—简化从开发到运维的整个过程。
  </Card>
 </CardGrid>
->>>>>>> 05fcc97d
-
-<Card title="⚡ 开发友好" icon="rocket">
-CrewAI 兼容的装饰器语法，支持现有项目无缝迁移，大幅降低学习成本。
-</Card>
-
-<Card title="📊 全栈可视化" icon="laptop">
-完整的 Agent-UI 协议，提供实时执行监控和专业 React 组件库。
-</Card>
-
-<<<<<<< HEAD
-<Card title="🔧 生产优化" icon="setting">
-基于 LangGraph 的坚实基础，提供企业级性能、可扩展性和可靠性保障。
-</Card>
-
-=======
-## 快速开始示例
->>>>>>> 05fcc97d
-
 </CardGrid>
 
 ## 核心特性
