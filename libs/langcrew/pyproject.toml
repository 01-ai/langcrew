--- conflicted
+++ resolved
@@ -30,15 +30,11 @@
     # Core data validation and environment management
     "pydantic>=2.0.0",
     "python-dotenv>=1.0.0",
-    # LangChain framework and integrations
+    # LangChain framework and integrations
     "langchain>=0.1.0",
     "langchain-core>=0.3.72",
     "langchain-anthropic>=0.1.0",
-<<<<<<< HEAD
-    "langchain-openai>=0.2.1,<0.4.0",
-=======
     "langchain-openai>=0.2.1",
->>>>>>> 2b68ca81
     "langchain-community>=0.3.24",
     # LangGraph for workflow management
     "langgraph>=0.6.0",
@@ -59,7 +55,7 @@
     "langchain-aws>=0.2.28",
     "boto3>=1.39.6,<2.0.0",
     "aiobotocore>=2.23.1",
-    
+    "litellm>=1.72.6",
 ]
 
 [project.urls]
