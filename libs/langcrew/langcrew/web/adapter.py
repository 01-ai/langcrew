--- conflicted
+++ resolved
@@ -272,11 +272,7 @@
                 # Handle LangGraph native node interrupts
                 if (
                     "chunk" in event_data
-<<<<<<< HEAD
                     and event_data["chunk"]
-=======
-                    and event_data["chunk"] is not None
->>>>>>> 3c6a7daf
                     and "__interrupt__" in event_data["chunk"]
                 ):
                     chunk_data = event_data.get("chunk", {})
@@ -647,19 +643,15 @@
     ) -> StreamMessage | None:
         """Handle tool completion events."""
         tool_name = event.get("name")
-<<<<<<< HEAD
-        # Skip user_input and plan tools
-        if not tool_name or tool_name in ["user_input", "plan"]:
-=======
         if not tool_name or tool_name in [
             "user_input",
+            "plan",
             # Memory tools
             "manage_user_memory",
             "search_user_memory",
             "manage_app_memory",
             "search_app_memory",
         ]:
->>>>>>> 3c6a7daf
             return None
 
         tool_input = event.get("data", {}).get("input", {}) or {}
