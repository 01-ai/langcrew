--- conflicted
+++ resolved
@@ -6,218 +6,7 @@
 from langgraph.store.base import BaseStore
 
 
-<<<<<<< HEAD
-class StoreWrapper:
-    """Wrapper that manages store connection lifecycle"""
-
-    def __init__(self, store_cm):
-        self.store_cm = store_cm
-        self.store = None
-        self._context_entered = False
-
-    def _ensure_connection(self):
-        """Ensure connection is established"""
-        if not self._context_entered:
-            self.store = self.store_cm.__enter__()
-            self._context_entered = True
-            # Setup if needed
-            if hasattr(self.store, "setup"):
-                self.store.setup()
-        return self.store
-
-    def __getattr__(self, name):
-        """Delegate all method calls to the actual store"""
-        store = self._ensure_connection()
-        return getattr(store, name)
-
-    def __enter__(self):
-        return self._ensure_connection()
-
-    def __exit__(self, exc_type, exc_val, exc_tb):
-        if self._context_entered:
-            result = self.store_cm.__exit__(exc_type, exc_val, exc_tb)
-            self._context_entered = False
-            return result
-
-
-class CheckpointerWrapper:
-    """Wrapper that manages checkpointer connection lifecycle"""
-
-    def __init__(self, checkpointer_cm):
-        self.checkpointer_cm = checkpointer_cm
-        self.checkpointer = None
-        self._context_entered = False
-
-    def _ensure_connection(self):
-        """Ensure connection is established"""
-        if not self._context_entered:
-            self.checkpointer = self.checkpointer_cm.__enter__()
-            self._context_entered = True
-            # Setup if needed
-            if hasattr(self.checkpointer, "setup"):
-                self.checkpointer.setup()
-        return self.checkpointer
-
-    def __getattr__(self, name):
-        """Delegate all method calls to the actual checkpointer"""
-        checkpointer = self._ensure_connection()
-        return getattr(checkpointer, name)
-
-    def __enter__(self):
-        return self._ensure_connection()
-
-    def __exit__(self, exc_type, exc_val, exc_tb):
-        if self._context_entered:
-            result = self.checkpointer_cm.__exit__(exc_type, exc_val, exc_tb)
-            self._context_entered = False
-            return result
-
-
-class AsyncStoreWrapper:
-    """Async wrapper that manages store connection lifecycle with smart delegation"""
-
-    def __init__(self, store_cm):
-        self.store_cm = store_cm
-        self.store = None
-        self._context_entered = False
-        self._connection_lock = None
-
-    async def _ensure_connection(self):
-        """Ensure connection is established"""
-        if not self._context_entered:
-            if self._connection_lock is None:
-                self._connection_lock = asyncio.Lock()
-
-            async with self._connection_lock:
-                if not self._context_entered:  # Double-check locking
-                    if hasattr(self.store_cm, "__aenter__"):
-                        self.store = await self.store_cm.__aenter__()
-                    else:
-                        # For non-async stores wrapped in async context
-                        self.store = self.store_cm
-                    self._context_entered = True
-                    # Setup if needed
-                    if hasattr(self.store, "setup"):
-                        if asyncio.iscoroutinefunction(self.store.setup):
-                            await self.store.setup()
-                        else:
-                            self.store.setup()
-        return self.store
-
-    def __getattr__(self, name):
-        """Delegate all method calls to the actual store"""
-        if not self._context_entered:
-            # For methods that need async context, return async wrapper
-            original_attr = getattr(self.store_cm, name, None)
-            if original_attr is None:
-                raise AttributeError(
-                    f"'{type(self.store_cm).__name__}' object has no attribute '{name}'"
-                )
-
-            # Return async wrapper for method calls
-            if callable(original_attr):
-
-                async def async_method_wrapper(*args, **kwargs):
-                    store = await self._ensure_connection()
-                    method = getattr(store, name)
-                    if asyncio.iscoroutinefunction(method):
-                        return await method(*args, **kwargs)
-                    else:
-                        return method(*args, **kwargs)
-
-                return async_method_wrapper
-            else:
-                # For properties, try to return directly
-                return original_attr
-
-        return getattr(self.store, name)
-
-    async def __aenter__(self):
-        return await self._ensure_connection()
-
-    async def __aexit__(self, exc_type, exc_val, exc_tb):
-        if self._context_entered and hasattr(self.store_cm, "__aexit__"):
-            result = await self.store_cm.__aexit__(exc_type, exc_val, exc_tb)
-            self._context_entered = False
-            return result
-
-
-class AsyncCheckpointerWrapper:
-    """Async wrapper that manages checkpointer connection lifecycle with smart delegation"""
-
-    def __init__(self, checkpointer_cm):
-        self.checkpointer_cm = checkpointer_cm
-        self.checkpointer = None
-        self._context_entered = False
-        self._connection_lock = None
-
-    async def _ensure_connection(self):
-        """Ensure connection is established"""
-        if not self._context_entered:
-            if self._connection_lock is None:
-                self._connection_lock = asyncio.Lock()
-
-            async with self._connection_lock:
-                if not self._context_entered:  # Double-check locking
-                    if hasattr(self.checkpointer_cm, "__aenter__"):
-                        self.checkpointer = await self.checkpointer_cm.__aenter__()
-                    else:
-                        # For non-async checkpointers wrapped in async context
-                        self.checkpointer = self.checkpointer_cm
-                    self._context_entered = True
-                    # Setup if needed
-                    if hasattr(self.checkpointer, "setup"):
-                        if asyncio.iscoroutinefunction(self.checkpointer.setup):
-                            await self.checkpointer.setup()
-                        else:
-                            self.checkpointer.setup()
-        return self.checkpointer
-
-    def __getattr__(self, name):
-        """Delegate all method calls to the actual checkpointer"""
-        if not self._context_entered:
-            # For methods that need async context, return async wrapper
-            original_attr = getattr(self.checkpointer_cm, name, None)
-            if original_attr is None:
-                raise AttributeError(
-                    f"'{type(self.checkpointer_cm).__name__}' object has no attribute '{name}'"
-                )
-
-            # Return async wrapper for method calls
-            if callable(original_attr):
-
-                async def async_method_wrapper(*args, **kwargs):
-                    checkpointer = await self._ensure_connection()
-                    method = getattr(checkpointer, name)
-                    if asyncio.iscoroutinefunction(method):
-                        return await method(*args, **kwargs)
-                    else:
-                        return method(*args, **kwargs)
-
-                return async_method_wrapper
-            else:
-                # For properties, try to return directly
-                return original_attr
-
-        return getattr(self.checkpointer, name)
-
-    async def __aenter__(self):
-        return await self._ensure_connection()
-
-    async def __aexit__(self, exc_type, exc_val, exc_tb):
-        if self._context_entered and hasattr(self.checkpointer_cm, "__aexit__"):
-            result = await self.checkpointer_cm.__aexit__(exc_type, exc_val, exc_tb)
-            self._context_entered = False
-            return result
-
-    async def cleanup(self):
-        await self.checkpointer_cm.__aexit__(None, None, None)
-
-
-def get_storage(
-=======
 def get_checkpointer(
->>>>>>> 3c6a7daf
     provider: str | None = None,
     config: dict[str, Any] | None = None,
     is_async: bool = False,
